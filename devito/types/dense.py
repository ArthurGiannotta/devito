--- conflicted
+++ resolved
@@ -51,54 +51,12 @@
     is_DiscreteFunction = True
     is_Tensor = True
 
-<<<<<<< HEAD
-    def __init__(self, *args, **kwargs):
-        if not self._cached():
-            # A `Distributor` to handle domain decomposition (only relevant for MPI)
-            self._distributor = self.__distributor_setup__(**kwargs)
-
-            # Staggering metadata
-            self._staggered = self.__staggered_setup__(**kwargs)
-
-            # Now that *all* __X_setup__ hooks have been called, we can let the
-            # superclass constructor do its job
-            super(DiscreteFunction, self).__init__(*args, **kwargs)
-
-            # There may or may not be a `Grid` attached to the DiscreteFunction
-            self._grid = kwargs.get('grid')
-
-            # Symbolic (finite difference) coefficients
-            self._coefficients = kwargs.get('coefficients', 'standard')
-            if self._coefficients not in ('standard', 'symbolic'):
-                raise ValueError("coefficients must be `standard` or `symbolic`")
-
-            # Data-related properties and data initialization
-            self._data = None
-            self._first_touch = kwargs.get('first_touch', configuration['first-touch'])
-            self._allocator = kwargs.get('allocator', default_allocator())
-            initializer = kwargs.get('initializer')
-            if initializer is None or callable(initializer):
-                # Initialization postponed until the first access to .data
-                self._initializer = initializer
-            elif isinstance(initializer, (np.ndarray, list, tuple)):
-                # Allocate memory and initialize it. Note that we do *not* hold
-                # a reference to the user-provided buffer
-                self._initializer = None
-                if len(initializer) > 0:
-                    self.data_with_halo[:] = initializer
-                else:
-                    # This is a corner case -- we might get here, for example, when
-                    # running with MPI and some processes get 0-size arrays after
-                    # domain decomposition. We touch the data anyway to avoid the
-                    # case ``self._data is None``
-                    self.data
-=======
     def __init_finalize__(self, *args, **kwargs):
         # A `Distributor` to handle domain decomposition (only relevant for MPI)
         self._distributor = self.__distributor_setup__(**kwargs)
 
         # Staggering metadata
-        self._staggered, self.is_Staggered = self.__staggered_setup__(**kwargs)
+        self._staggered = self.__staggered_setup__(**kwargs)
 
         # Now that *all* __X_setup__ hooks have been called, we can let the
         # superclass constructor do its job
@@ -126,7 +84,6 @@
             self._initializer = None
             if len(initializer) > 0:
                 self.data_with_halo[:] = initializer
->>>>>>> 1997e35c
             else:
                 # This is a corner case -- we might get here, for example, when
                 # running with MPI and some processes get 0-size arrays after
@@ -977,11 +934,11 @@
         # Dynamically add derivative short-cuts
         self._fd = generate_fd_shortcuts(self)
 
-            # Flag wether it is a parameter or a variable.
-            # Used at operator evaluation to evaluate the Function at the
-            # variable location (i.e. if the variable is staggered in x the
-            # parameter has to be computed at x + hx/2)
-            self._is_parameter = kwargs.get('parameter', False)
+        # Flag wether it is a parameter or a variable.
+        # Used at operator evaluation to evaluate the Function at the
+        # variable location (i.e. if the variable is staggered in x the
+        # parameter has to be computed at x + hx/2)
+        self._is_parameter = kwargs.get('parameter', False)
 
     @property
     def is_parameter(self):
