import numpy as np
from argparse import ArgumentParser

from devito.logger import info
from devito import Constant
from examples.seismic.acoustic import AcousticWaveSolver
from examples.seismic import demo_model, TimeAxis, RickerSource, Receiver


# Velocity models
def smooth10(vel, shape):
    if np.isscalar(vel):
        return .9 * vel * np.ones(shape, dtype=np.float32)
    out = np.ones(shape, dtype=vel.dtype)
    nz = shape[-1]

    for a in range(5, nz-6):
        if len(shape) == 2:
            out[:, a] = np.sum(vel[:, a - 5:a + 5], axis=1) / 10
        else:
            out[:, :, a] = np.sum(vel[:, :, a - 5:a + 5], axis=2) / 10

    return out


def acoustic_setup(shape=(50, 50, 50), spacing=(15.0, 15.0, 15.0),
                   tn=500., kernel='OT2', space_order=4, nbpml=10,
                   constant=False, **kwargs):
    nrec = shape[0]
    preset = 'constant-isotropic' if constant else 'layers-isotropic'
<<<<<<< HEAD
    model = demo_model(preset, shape=shape, spacing=spacing, nbpml=nbpml)
=======
    model = demo_model(preset, space_order=space_order, shape=shape, nbpml=nbpml,
                       dtype=kwargs.pop('dtype', np.float32), spacing=spacing)
>>>>>>> 9a663096

    # Derive timestepping from model spacing
    dt = model.critical_dt * (1.73 if kernel == 'OT4' else 1.0)
    t0 = 0.0
    time_range = TimeAxis(start=t0, stop=tn, step=dt)

    # Define source geometry (center of domain, just below surface)
    src = RickerSource(name='src', grid=model.grid, f0=0.01, time_range=time_range)
    src.coordinates.data[0, :] = np.array(model.domain_size) * .5
    src.coordinates.data[0, -1] = model.origin[-1] + 5 * spacing[-1]

    # Define receiver geometry (spread across x, just below surface)
    rec = Receiver(name='rec', grid=model.grid, time_range=time_range, npoint=nrec)
    rec.coordinates.data[:, 0] = np.linspace(0., model.domain_size[0], num=nrec)
    rec.coordinates.data[:, 1:] = src.coordinates.data[0, 1:]

    # Create solver object to provide relevant operators
    solver = AcousticWaveSolver(model, source=src, receiver=rec, kernel=kernel,
                                space_order=space_order, **kwargs)
    return solver


def run(shape=(50, 50, 50), spacing=(20.0, 20.0, 20.0), tn=1000.0,
        space_order=4, kernel='OT2', nbpml=40, full_run=False,
        autotune=False, constant=False, **kwargs):

    solver = acoustic_setup(shape=shape, spacing=spacing, nbpml=nbpml, tn=tn,
                            space_order=space_order, kernel=kernel,
                            constant=constant, **kwargs)

    initial_vp = smooth10(solver.model.m.data, solver.model.shape_domain)
    dm = np.float32(initial_vp**2 - solver.model.m.data)
    info("Applying Forward")
    # Define receiver geometry (spread across x, just below surface)
    rec, u, summary = solver.forward(save=full_run, autotune=autotune)
    import matplotlib.pyplot as plt

    plt.figure()
    plt.imshow(rec.data[:, :], vmin=-10, vmax=10, cmap="seismic", aspect=.2)
    plt.figure()
    plt.imshow(np.transpose(u.data[-1, 90, :, :]), vmin=-1, vmax=1, cmap="seismic", aspect=1)
    plt.show()

    if constant:
        # With  a new m as Constant
        m0 = Constant(name="m", value=.25, dtype=np.float32)
        solver.forward(save=full_run, m=m0)
        # With a new m as a scalar value
        solver.forward(save=full_run, m=.25)

    if not full_run:
        return summary.gflopss, summary.oi, summary.timings, [rec, u.data]

    info("Applying Adjoint")
    solver.adjoint(rec, autotune=autotune)
    info("Applying Born")
    solver.born(dm, autotune=autotune)
    info("Applying Gradient")
    solver.gradient(rec, u, autotune=autotune)


if __name__ == "__main__":
    description = ("Example script for a set of acoustic operators.")
    parser = ArgumentParser(description=description)
    parser.add_argument('--2d', dest='dim2', default=False, action='store_true',
                        help="Preset to determine the physical problem setup")
    parser.add_argument('-f', '--full', default=False, action='store_true',
                        help="Execute all operators and store forward wavefield")
    parser.add_argument('-a', '--autotune', default=False, action='store_true',
                        help="Enable autotuning for block sizes")
<<<<<<< HEAD
    parser.add_argument("-to", "--time_order", default=2,
                        type=int, help="Time order of the simulation")
    parser.add_argument("-so", "--space_order", default=4,
                        type=int, help="Space order of the simulation")
    parser.add_argument("--nbpml", default=40,
                        type=int, help="Number of PML layers around the domain")
    parser.add_argument("-dse", default="advanced",
=======
    parser.add_argument("-so", "--space_order", default=6,
                        type=int, help="Space order of the simulation")
    parser.add_argument("--nbpml", default=40,
                        type=int, help="Number of PML layers around the domain")
    parser.add_argument("-k", dest="kernel", default='OT2',
                        choices=['OT2', 'OT4'],
                        help="Choice of finite-difference kernel")
    parser.add_argument("-dse", "-dse", default="advanced",
>>>>>>> 9a663096
                        choices=["noop", "basic", "advanced",
                                 "speculative", "aggressive"],
                        help="Devito symbolic engine (DSE) mode")
    parser.add_argument("-dle", default="advanced",
                        choices=["noop", "advanced", "speculative"],
                        help="Devito loop engine (DLE) mode")
    parser.add_argument("--constant", default=False, action='store_true',
                        help="Constant velocity model, default is a two layer model")
    args = parser.parse_args()

    # 3D preset parameters
    if args.dim2:
        shape = (150, 150)
        spacing = (15.0, 15.0)
        tn = 500.0
    else:
        shape = (100, 100, 100)
        spacing = (15.0, 15.0, 15.0)
        tn = 500.0

    run(shape=shape, spacing=spacing, nbpml=args.nbpml, tn=tn,
        space_order=args.space_order, constant=args.constant, kernel=args.kernel,
        autotune=args.autotune, dse=args.dse, dle=args.dle, full_run=args.full)<|MERGE_RESOLUTION|>--- conflicted
+++ resolved
@@ -28,12 +28,8 @@
                    constant=False, **kwargs):
     nrec = shape[0]
     preset = 'constant-isotropic' if constant else 'layers-isotropic'
-<<<<<<< HEAD
-    model = demo_model(preset, shape=shape, spacing=spacing, nbpml=nbpml)
-=======
     model = demo_model(preset, space_order=space_order, shape=shape, nbpml=nbpml,
                        dtype=kwargs.pop('dtype', np.float32), spacing=spacing)
->>>>>>> 9a663096
 
     # Derive timestepping from model spacing
     dt = model.critical_dt * (1.73 if kernel == 'OT4' else 1.0)
@@ -104,15 +100,6 @@
                         help="Execute all operators and store forward wavefield")
     parser.add_argument('-a', '--autotune', default=False, action='store_true',
                         help="Enable autotuning for block sizes")
-<<<<<<< HEAD
-    parser.add_argument("-to", "--time_order", default=2,
-                        type=int, help="Time order of the simulation")
-    parser.add_argument("-so", "--space_order", default=4,
-                        type=int, help="Space order of the simulation")
-    parser.add_argument("--nbpml", default=40,
-                        type=int, help="Number of PML layers around the domain")
-    parser.add_argument("-dse", default="advanced",
-=======
     parser.add_argument("-so", "--space_order", default=6,
                         type=int, help="Space order of the simulation")
     parser.add_argument("--nbpml", default=40,
@@ -121,7 +108,6 @@
                         choices=['OT2', 'OT4'],
                         help="Choice of finite-difference kernel")
     parser.add_argument("-dse", "-dse", default="advanced",
->>>>>>> 9a663096
                         choices=["noop", "basic", "advanced",
                                  "speculative", "aggressive"],
                         help="Devito symbolic engine (DSE) mode")
