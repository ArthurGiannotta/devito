--- conflicted
+++ resolved
@@ -1,13 +1,10 @@
 # coding: utf-8
 from __future__ import print_function
-
 from sympy import Function, symbols, init_printing, as_finite_diff
-from sympy import solve, lambdify, IndexedBase
+from sympy import solve, IndexedBase, Eq
 from sympy.abc import x, y, t, M, Q, D, E
 import numpy as np
-from codeprinter import ccode
 from generator import Generator
-import cgen_wrapper as cgen
 from function_descriptor import FunctionDescriptor
 from propagator import Propagator
 
@@ -23,10 +20,11 @@
         self.dt = model.get_critical_dt()
         self.h = model.get_spacing()[0]
         self.nbpml = nbpml
+        self.src_grid = None
 
     def prepare(self, nt):
         self._init_taylor(nt)
-        self._forwardStencil = self.gf.get_wrapped_functions()[0]
+        self._forwardStencil, self._adjointStencil = self.g.get_wrapped_functions()
 
     def _init_taylor(self, nt):
         # The acoustic wave equation for the square slowness m and a source q
@@ -101,7 +99,7 @@
                                                p(x, y-h, t),
                                                p(x, y+h, t), q, m, s, h, e),
                                               stencil, nt)
-        fd = FunctionDescriptor("process", kernel)
+        fd = FunctionDescriptor("Forward", kernel)
         fd.add_matrix_param("u", 3, self.dtype)
         fd.add_matrix_param("rec", 2, self.dtype)
         fd.add_matrix_param("m", 2, self.dtype)
@@ -110,8 +108,8 @@
         fd.add_matrix_param("dampx", 1, self.dtype)
         fd.add_matrix_param("dampy", 1, self.dtype)
 
-        fd.add_value_param("int", "xrec")
-        self.gf = Generator([fd], dtype=self.dtype)
+        fd.add_value_param("xrec", "int")
+        fds = [fd]
 
         # Precompute dampening
         self.dampx = np.array([self.damp(i, nx) for i in range(nx)], dtype=self.dtype, order='C')
@@ -156,67 +154,31 @@
         # Adjoint wave equation
         wave_equationA = m * dtt - (dxx + dyy) - D(x, y, t) - e * dt
         stencilA = solve(wave_equationA, p(x, y, t-s))[0]
-        self.tsA = lambdify((p(x, y, t+s),
-                            p(x-h, y, t),
-                            p(x, y, t),
-                            p(x+h, y, t),
-                            p(x, y-h, t),
-                            p(x, y+h, t), d, m, s, h, e),
-                            stencilA, "numpy")
-
-    def source_interpolate(self):
-        xmin, ymin = self.model.get_origin()
-        nx, ny = self.model.get_dimensions()
-        h = self.h
-        src_grid = np.zeros((nx, ny), dtype=self.dtype)
-        for a in range(nx):
-            for b in range(ny):
-                sa, sb = xmin + a * h, ymin + h * b
-                if (abs(sa - self.data.source_coords[0]) < self.h / 2 and
-                        abs(sb - self.data.source_coords[1]) < self.h / 2):
-                    src_grid[a, b] = 1
-                else:
-                    src_grid[a, b] = 0
-        return src_grid
-<<<<<<< HEAD
-=======
-
-    def _prepare_forward_kernel(self, subs, stencil, nt):
-        u = IndexedBase("u")
-        M = IndexedBase("m")
-        nx, ny = self.model.get_dimensions()
-        src_time = IndexedBase("src_time")
-        src_grid = IndexedBase("src_grid")
-        dampx = IndexedBase("dampx")
-        dampy = IndexedBase("dampy")
-        propagator = Propagator(nt, (nx, ny), 1)
-        stencil1_args = [0, 0, 0, 0, 0, 0, (src_grid[x, y]*src_time[t]),
-                         M[x, y], self.dt, self.h, dampx[x] + dampy[y]]
-        stencil2_args = [0, u[t - 1, x - 1, y],
-                         u[t - 1, x, y],
-                         u[t - 1, x + 1, y],
-                         u[t - 1, x, y - 1],
-                         u[t - 1, x, y + 1],
-                         src_grid[x, y]*src_time[t], M[x, y],
-                         self.dt, self.h, dampx[x] + dampy[y]]
-        stencil3_args = [u[t - 2, x, y],
-                         u[t - 1, x - 1, y],
-                         u[t - 1, x, y],
-                         u[t - 1, x + 1, y],
-                         u[t - 1, x, y - 1],
-                         u[t - 1, x, y + 1],
-                         (src_grid[x, y]*src_time[t]), M[x, y],
-                         self.dt, self.h, dampx[x] + dampy[y]]
-
-        loop_body = propagator.prepare(subs, stencil, stencil1_args,
-                                       stencil2_args, stencil3_args, u[t, x, y])
-        forward_loop = propagator.prepare_loop(loop_body, str(u))
-        return forward_loop
->>>>>>> 2d1ec46f
+        kernelA = self._prepare_adjoint_kernel((p(x, y, t+s),
+                                                p(x-h, y, t),
+                                                p(x, y, t),
+                                                p(x+h, y, t),
+                                                p(x, y-h, t),
+                                                p(x, y+h, t), d, m, s, h, e),
+                                               stencilA, nt)
+
+        fd = FunctionDescriptor("Adjoint", kernelA)
+        fd.add_matrix_param("v", 3, self.dtype)
+        fd.add_matrix_param("rec", 2, self.dtype)
+        fd.add_matrix_param("m", 2, self.dtype)
+        fd.add_matrix_param("src_grid", 2, self.dtype)
+        fd.add_matrix_param("srca", 1, self.dtype)
+        fd.add_matrix_param("dampx", 1, self.dtype)
+        fd.add_matrix_param("dampy", 1, self.dtype)
+        fd.add_value_param("xrec", "int")
+        fd.add_local_variable("resid", self.dtype)
+
+        fds.append(fd)
+        self.g = Generator(fds, dtype=self.dtype)
 
     def Forward(self):
         nx, ny = self.model.get_dimensions()
-        m = self.model.get_vp()
+        m = self.model.vp**(-2)
         nt = self.nt
         u = np.zeros((nt, nx, ny), dtype=self.dtype)
         rec = np.zeros((nt, ny - 2), dtype=self.dtype)
@@ -225,88 +187,17 @@
                              self.dampx, self.dampy, int(self.data.receiver_coords[0, 2]))
         return rec, u
 
-    def damp(self, x, nx):
-        nbpml = self.nbpml
-        h = self.h
-
-        dampcoeff = 1.5 * np.log(1.0 / 0.001) / (5.0 * h)
-        if x < nbpml:
-            return dampcoeff * ((nbpml - x) / nbpml)**2
-        elif x > nx - nbpml - 1:
-            return dampcoeff * ((x - nx + nbpml) / nbpml)**2
-        else:
-            return 0.0
-<<<<<<< HEAD
-    
-=======
-
-    def _prepare_adjoint_kernel(self, stencil, subs):
-        v = IndexedBase("v")
-        M = IndexedBase("m")
-        dampx = IndexedBase("dampx")
-        dampy = IndexedBase("dampy")
-        rec = IndexedBase("rec")
-        dt = self.dt
-        h = self.h
-        resid = symbols("resid")
-
-        use_receiver = cgen.Assign(ccode(resid), ccode(rec[t, y-1]))
-        dont_use_receiver = cgen.Assign(ccode(resid), 0)
-        receiver_if = cgen.If("%s == xrec" % self._loop_order[x], use_receiver, dont_use_receiver)
-        stencil1_args = [0, 0, 0, 0, 0, 0, resid, M[x, y], dt, h, dampx[x]+dampy[y]]
-        stencil2_args = [0, v[t+1, x-1, y], v[t+1, x, y], v[t+1, x+1, y], v[t+1, x, y-1], v[t+1, x, y+1], resid, M[x, y], dt, h, dampx[x]+dampy[y]]
-        stencil3_args = [v[t + 2, x, y], v[t + 1, x - 1, y], v[t + 1, x, y], v[t + 1, x + 1, y], v[t + 1, x, y - 1], v[t + 1, x, y + 1], resid, M[x, y], dt, h, dampx[x]+dampy[y]]
-        lhs = v[t, x, y]
-        stencil1 = self._prepare_stencil(stencil, subs, stencil1_args, lhs)
-        stencil2 = self._prepare_stencil(stencil, subs, stencil2_args, lhs)
-        stencil3 = self._prepare_stencil(stencil, subs, stencil3_args, lhs)
-        if_combinations = cgen.make_multiple_ifs([("%s == 0" % self._loop_order[t], stencil1), ("%s == 1" % self._loop_order[t], stencil2), (None, stencil3)], "last")
-        # temporary hack to get past flake8 checks
-        return if_combinations, receiver_if
-
->>>>>>> 2d1ec46f
     def Adjoint(self, nt, rec):
-        xmin, ymin = self.model.get_origin()
-        nx, ny = self.model.get_dimensions()
-        dt = self.dt
-        h = self.h
-        m = self.model.get_vp()
+        nx, ny = self.model.get_dimensions()
+        m = self.model.vp**(-2)
         v = np.zeros((nt, nx, ny))
         srca = np.zeros((nt))
-        for ti in range(nt - 1, -1, -1):
-            for a in range(1, nx-1):
-                for b in range(1, ny-1):
-                    if a == self.data.xrec:
-                        resid = rec[ti, b-1]
-                    else:
-                        resid = 0
-                    damp = self.dampx(a) + self.dampy(b)
-                    if ti == nt-1:
-                        v[ti, a, b] = self.tsA(0, 0, 0, 0, 0, 0,
-                                               resid, m[a, b], dt, h, damp)
-                    elif ti == nt-2:
-                        v[ti, a, b] = self.tsA(0,
-                                               v[ti+1, a-1, b],
-                                               v[ti+1, a, b],
-                                               v[ti+1, a+1, b],
-                                               v[ti+1, a, b-1],
-                                               v[ti+1, a, b+1],
-                                               resid, m[a, b],
-                                               dt, h, damp)
-                    else:
-                        v[ti, a, b] = self.tsA(v[ti + 2, a, b],
-                                               v[ti + 1, a - 1, b],
-                                               v[ti + 1, a, b],
-                                               v[ti + 1, a + 1, b],
-                                               v[ti + 1, a, b - 1],
-                                               v[ti + 1, a, b + 1],
-                                               resid, m[a, b], dt, h, damp)
-                    if self.source_interpolate(xmin+a*h, ymin+h*b):
-                        srca[ti] = v[ti, a, b]
+        src_grid = self.source_interpolate()
+        self._adjointStencil(v, rec, m, src_grid, srca,
+                             self.dampx, self.dampy, int(self.data.receiver_coords[0, 2]))
         return srca, v
 
     def Gradient(self, nt, rec, u):
-        xmin, ymin = self.model.get_origin()
         nx, ny = self.model.get_dimensions()
         dt = self.dt
         h = self.h
@@ -378,58 +269,103 @@
             u1, u2, u3 = u2, u3, u1
             U1, U2, U3 = U2, U3, U1
         return rec
-    
+
     def _prepare_forward_kernel(self, subs, stencil, nt):
         u = IndexedBase("u")
         M = IndexedBase("m")
         nx, ny = self.model.get_dimensions()
-        src_time = IndexedBase("src_time")
-        src_grid = IndexedBase("src_grid")
-        dampx = IndexedBase("dampx")
-        dampy = IndexedBase("dampy")
-        propagator = Propagator(nt, (nx,ny), 1)
-        stencil1_args = [0, 0, 0, 0, 0, 0, (src_grid[x,y]*src_time[t]), M[x, y], self.dt, self.h, dampx[x]+dampy[y]]
-        stencil2_args = [0, u[t - 1, x - 1, y],
-                                              u[t - 1, x, y],
-                                              u[t - 1, x + 1, y],
-                                              u[t - 1, x, y - 1],
-                                              u[t - 1, x, y + 1],
-                                              src_grid[x,y]*src_time[t], M[x, y], self.dt, self.h, dampx[x]+dampy[y]]
-        stencil3_args = [u[t - 2, x, y],
-                                              u[t - 1, x - 1, y],
-                                              u[t - 1, x, y],
-                                              u[t - 1, x + 1, y],
-                                              u[t - 1, x, y - 1],
-                                              u[t - 1, x, y + 1],
-                                              (src_grid[x,y]*src_time[t]), M[x, y], self.dt, self.h, dampx[x]+dampy[y]]
-        
-        
-        loop_body = propagator.prepare(subs, stencil, stencil1_args, stencil2_args, stencil3_args, u[t,x,y])
-        forward_loop = propagator.prepare_loop(loop_body, str(u))
-        return forward_loop
-
-    def _prepare_adjoint_kernel(self, stencil, subs):
-        v = IndexedBase("v")
-        M = IndexedBase("m")
         src_time = IndexedBase("src_time")
         src_grid = IndexedBase("src_grid")
         dampx = IndexedBase("dampx")
         dampy = IndexedBase("dampy")
         rec = IndexedBase("rec")
+        xrec = symbols("xrec")
+        propagator = Propagator(nt, (nx, ny), 1)
+        stencil1_args = [0, 0, 0, 0, 0, 0, (src_grid[x, y]*src_time[t]),
+                         M[x, y], self.dt, self.h, dampx[x] + dampy[y]]
+        stencil2_args = [0, u[t - 1, x - 1, y],
+                         u[t - 1, x, y],
+                         u[t - 1, x + 1, y],
+                         u[t - 1, x, y - 1],
+                         u[t - 1, x, y + 1],
+                         src_grid[x, y]*src_time[t], M[x, y],
+                         self.dt, self.h, dampx[x] + dampy[y]]
+        stencil3_args = [u[t - 2, x, y],
+                         u[t - 1, x - 1, y],
+                         u[t - 1, x, y],
+                         u[t - 1, x + 1, y],
+                         u[t - 1, x, y - 1],
+                         u[t - 1, x, y + 1],
+                         (src_grid[x, y]*src_time[t]), M[x, y],
+                         self.dt, self.h, dampx[x] + dampy[y]]
+        lhs = u[t, x, y]
+        # Sympy representation of if condition: x == xrec
+        record_condition = Eq(x, xrec)
+        # Sympy representation of assignment: rec[t, y-1] = u[t, x, y]
+        record_true = Eq(rec[t, y-1], lhs)
+        propagator.add_loop_step(record_condition, record_true)
+        forward_loop = propagator.prepare(subs, stencil, stencil1_args,
+                                          stencil2_args, stencil3_args, lhs)
+        return forward_loop
+
+    def _prepare_adjoint_kernel(self, subs, stencil, nt):
+        nx, ny = self.model.get_dimensions()
+        v = IndexedBase("v")
+        M = IndexedBase("m")
+        src_grid = IndexedBase("src_grid")
+        srca = IndexedBase("srca")
+        dampx = IndexedBase("dampx")
+        dampy = IndexedBase("dampy")
+        rec = IndexedBase("rec")
+        xrec = symbols("xrec")
+        resid = symbols("resid")
         dt = self.dt
         h = self.h
-        resid = symbols("resid")
-        use_receiver = cgen.Assign(ccode(resid), ccode(rec[t, y-1]))
-        dont_use_receiver = cgen.Assign(ccode(resid), 0)
-        receiver_if = cgen.If("%s == xrec" % self._loop_order[x], use_receiver, dont_use_receiver)
+        use_receiver = Eq(resid, rec[t, y-1])
+        dont_use_receiver = Eq(resid, 0)
+        receiver_cond = Eq(x, xrec)
+        propagator = Propagator(nt, (nx, ny), 1, False)
+        propagator.add_loop_step(receiver_cond, use_receiver, dont_use_receiver, True)
+        lhs = v[t, x, y]
+        src_cond = Eq(src_grid[x, y], 1)
+        src_cap = Eq(srca[t], lhs)
+        propagator.add_loop_step(src_cond, src_cap)
         stencil1_args = [0, 0, 0, 0, 0, 0, resid, M[x, y], dt, h, dampx[x]+dampy[y]]
         stencil2_args = [0, v[t+1, x-1, y], v[t+1, x, y], v[t+1, x+1, y], v[t+1, x, y-1], v[t+1, x, y+1], resid, M[x, y], dt, h, dampx[x]+dampy[y]]
         stencil3_args = [v[t + 2, x, y], v[t + 1, x - 1, y], v[t + 1, x, y], v[t + 1, x + 1, y], v[t + 1, x, y - 1], v[t + 1, x, y + 1], resid, M[x, y], dt, h, dampx[x]+dampy[y]]
-        lhs = v[t, x, y]
-        stencil1 = self._prepare_stencil(stencil, subs, stencil1_args, lhs)
-        stencil2 = self._prepare_stencil(stencil, subs, stencil2_args, lhs)
-        stencil3 = self._prepare_stencil(stencil, subs, stencil3_args, lhs)
-        if_combinations = cgen.make_multiple_ifs([("%s == 0" % self._loop_order[t], stencil1), ("%s == 1" % self._loop_order[t], stencil2), (None, stencil3)], "last")
+        backward_loop = propagator.prepare(subs, stencil, stencil1_args,
+                                           stencil2_args, stencil3_args, lhs)
+        return backward_loop
+
+    def source_interpolate(self):
+        if self.src_grid is not None:
+            return self.src_grid
+        xmin, ymin = self.model.get_origin()
+        nx, ny = self.model.get_dimensions()
+        h = self.h
+        src_grid = np.zeros((nx, ny), dtype=self.dtype)
+        for a in range(nx):
+            for b in range(ny):
+                sa, sb = xmin + a * h, ymin + h * b
+                if (abs(sa - self.data.source_coords[0]) < self.h / 2 and
+                        abs(sb - self.data.source_coords[1]) < self.h / 2):
+                    src_grid[a, b] = 1
+                else:
+                    src_grid[a, b] = 0
+        self.src_grid = src_grid
+        return src_grid
+
+    def damp(self, x, nx):
+        nbpml = self.nbpml
+        h = self.h
+
+        dampcoeff = 1.5 * np.log(1.0 / 0.001) / (5.0 * h)
+        if x < nbpml:
+            return dampcoeff * ((nbpml - x) / nbpml)**2
+        elif x > nx - nbpml - 1:
+            return dampcoeff * ((x - nx + nbpml) / nbpml)**2
+        else:
+            return 0.0
 
     def compute_gradient(self, model, shot_id):
         raise NotImplementedError("compute_gradient")